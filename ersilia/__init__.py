# Version
from ._version import __version__

del _version

# External imports
import os
<<<<<<< HEAD
import subprocess as s
import sys
=======
import subprocess
>>>>>>> 3e9aad09

# Disable GPU
os.environ["CUDA_VISIBLE_DEVICES"] = "-1"

# Default variables
from .default import EOS, CONFIG_JSON, INSTALL_STATUS_FILE, LOGGING_FILE

if not os.path.exists(os.path.join(EOS, CONFIG_JSON)):
    from .utils.config import Checker

    Checker().config()

# Logger
from .utils.logging import logger

# Environmental variables
os.environ["EOS_HOME"] = EOS

# Global imports
from .utils.config import Config
from .core.base import ErsiliaBase
from .core.modelbase import ModelBase
from .core.model import ErsiliaModel

# Clean version
from ._clean_static_version import version

script_path = os.path.dirname(os.path.abspath(__file__))
clean_version_file = os.path.join(script_path, "_clean_static_version.py")
if __version__[:7] == "unknown":
    __version__ = version
else:
    ver = __version__.split(".")
    ver = "{0}.{1}.{2}".format(ver[0], ver[1], ver[2].split("+")[0])
    if ver != version:
        with open(clean_version_file, "w") as f:
            f.write('version = "{0}"'.format(ver))
    __version__ = ver


# User profile
from .default import bashrc_cli_snippet

bashrc_cli_snippet(overwrite=False)


# Check status of installs
def check_install_status():
    fn = os.path.join(EOS, INSTALL_STATUS_FILE)
    if not os.path.exists(fn):
        status = None
    else:
        with open(fn, "r") as f:
            status = f.read().strip()
    results = {"install_status_file": fn, "status": status}
    return results


INSTALL_STATUS = check_install_status()["status"]

# Check if Git LFS is installed
def check_gitlfs_installed():
    try:
        check = s.run(["git-lfs"], capture_output=True)
        
    except ModuleNotFoundError:
        sys.exit('\nGit LFS is not installed. We recommend installing Git LFS to'\
            ' use large size models.\n\nCheck out https://git-lfs.github.com/'\
            ' on how to install. After installation, simply use the command'\
            ' `git lfs install` in your repository.\n')

check_gitlfs_installed()

__all__ = ["__version__"]<|MERGE_RESOLUTION|>--- conflicted
+++ resolved
@@ -5,12 +5,6 @@
 
 # External imports
 import os
-<<<<<<< HEAD
-import subprocess as s
-import sys
-=======
-import subprocess
->>>>>>> 3e9aad09
 
 # Disable GPU
 os.environ["CUDA_VISIBLE_DEVICES"] = "-1"
@@ -71,17 +65,4 @@
 
 INSTALL_STATUS = check_install_status()["status"]
 
-# Check if Git LFS is installed
-def check_gitlfs_installed():
-    try:
-        check = s.run(["git-lfs"], capture_output=True)
-        
-    except ModuleNotFoundError:
-        sys.exit('\nGit LFS is not installed. We recommend installing Git LFS to'\
-            ' use large size models.\n\nCheck out https://git-lfs.github.com/'\
-            ' on how to install. After installation, simply use the command'\
-            ' `git lfs install` in your repository.\n')
-
-check_gitlfs_installed()
-
 __all__ = ["__version__"]