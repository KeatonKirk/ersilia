--- conflicted
+++ resolved
@@ -3,22 +3,6 @@
 from ... import __version__
 from ... import logger
 from ..echo import Silencer
-<<<<<<< HEAD
-=======
-from pathlib import Path
-from ...utils import cron
-import json
-import csv
-import time
-
-
-# in days :
-model_usage_lim   = 30 
-model_cleanup_lim = 7
-
-def seconds_to_days(s):
-    return s / (24 * 3600)
->>>>>>> 46b379e7
 
 @click.group(cls=BentoMLCommandGroup)
 @click.version_option(version=__version__)
@@ -47,27 +31,4 @@
     silencer = Silencer()
     silencer.speak()  # To reset default
     if silent:
-<<<<<<< HEAD
-        silencer.silence()
-=======
-        silencer.silence()
-    
-    ts_dict = {}
-    if not Path('last_cleaned.json').exists():
-        ts_dict['timestamp'] = str(time.time())
-        with open('last_cleaned.json', 'w') as outfile:
-            json.dump(ts_dict, outfile)
-    else:
-        current_ts = time.time()
-        with open('last_cleaned.json') as json_file:
-            ts_dict = json.load(json_file)
-            ts = float(ts_dict['timestamp'])
-            if (seconds_to_days(current_ts - ts))>model_cleanup_lim: 
-                with open("fetched_models.txt") as infile:
-                    fetched_models = dict(csv.reader(infile))
-                for m_name in fetched_models: 
-                    if (seconds_to_days(current_ts-float(fetched_models[m_name])))>model_usage_lim:
-                        cron.del_unused_model(model_id=m_name)
-
-
->>>>>>> 46b379e7
+        silencer.silence()