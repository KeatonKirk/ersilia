import click
import json
import types

from . import ersilia_cli
from .. import echo
from ... import ErsiliaModel
from ...core.session import Session


def run_cmd():
    """Create run command"""

    # Example usage: ersilia run -i {INPUT} [-o {OUTPUT} -b {BATCH_SIZE}]
    @ersilia_cli.command(short_help="Run a served model", help="Run a served model")
    @click.option("-i", "--input", "input", required=True, type=click.STRING)
    @click.option(
        "-o", "--output", "output", required=False, default=None, type=click.STRING
    )
    @click.option(
        "-b", "--batch_size", "batch_size", required=False, default=100, type=click.INT
    )
    @click.option(
<<<<<<< HEAD
        "-t/", "--track_run/--no_track_run", "track_run", required=False, default=False
    )
    def run(input, output, batch_size, track_run):
=======
        "--standard",
        is_flag=True,
        default=False,
        help="Assume that the run is standard and, therefore, do not do so many checks.",
    )
    def run(input, output, batch_size, standard):
>>>>>>> 497b56ce
        session = Session(config_json=None)
        model_id = session.current_model_id()
        service_class = session.current_service_class()
        if model_id is None:
            echo(
                "No model seems to be served. Please run 'ersilia serve ...' before.",
                fg="red",
            )
            return
<<<<<<< HEAD
        mdl = ErsiliaModel(
            model_id,
            service_class=service_class,
            config_json=None,
            track_runs=track_run,
        )
        result = mdl.run(
            input=input, output=output, batch_size=batch_size, track_run=track_run
=======
        mdl = ErsiliaModel(model_id, service_class=service_class, config_json=None)
        result = mdl.run(
            input=input, output=output, batch_size=batch_size, try_standard=standard
>>>>>>> 497b56ce
        )
        if isinstance(result, types.GeneratorType):
            for result in mdl.run(input=input, output=output, batch_size=batch_size):
                if result is not None:
                    echo(json.dumps(result, indent=4))
                else:
                    echo("Something went wrong", fg="red")
        else:
            echo(result)<|MERGE_RESOLUTION|>--- conflicted
+++ resolved
@@ -21,18 +21,15 @@
         "-b", "--batch_size", "batch_size", required=False, default=100, type=click.INT
     )
     @click.option(
-<<<<<<< HEAD
         "-t/", "--track_run/--no_track_run", "track_run", required=False, default=False
     )
-    def run(input, output, batch_size, track_run):
-=======
+    @click.option(
         "--standard",
         is_flag=True,
         default=False,
         help="Assume that the run is standard and, therefore, do not do so many checks.",
     )
-    def run(input, output, batch_size, standard):
->>>>>>> 497b56ce
+    def run(input, output, batch_size, track_run, standard):
         session = Session(config_json=None)
         model_id = session.current_model_id()
         service_class = session.current_service_class()
@@ -42,7 +39,6 @@
                 fg="red",
             )
             return
-<<<<<<< HEAD
         mdl = ErsiliaModel(
             model_id,
             service_class=service_class,
@@ -50,12 +46,11 @@
             track_runs=track_run,
         )
         result = mdl.run(
-            input=input, output=output, batch_size=batch_size, track_run=track_run
-=======
-        mdl = ErsiliaModel(model_id, service_class=service_class, config_json=None)
-        result = mdl.run(
-            input=input, output=output, batch_size=batch_size, try_standard=standard
->>>>>>> 497b56ce
+            input=input,
+            output=output,
+            batch_size=batch_size,
+            track_run=track_run,
+            try_standard=standard,
         )
         if isinstance(result, types.GeneratorType):
             for result in mdl.run(input=input, output=output, batch_size=batch_size):
