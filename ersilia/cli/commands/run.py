import json
import os
import types

import click

from ... import ErsiliaModel
from ...core.session import Session
from ...utils.exceptions_utils.api_exceptions import UnprocessableInputError
from ...utils.terminal import print_result_table
from .. import echo
from . import ersilia_cli


def run_cmd():
    """
    Runs a specified model.

    This command allows users to run a specified model with given inputs.

    Returns
    -------
    function
        The run command function to be used by the CLI and for testing in the pytest.

    Examples
    --------
    .. code-block:: console

        Run a model by its ID with input data:
        $ ersilia run -i <input_data> --as-table

        Run a model with batch size:
        $ ersilia run -i <input_data> -b 50
    """

    # Example usage: ersilia run -i {INPUT} [-o {OUTPUT} -b {BATCH_SIZE}]
    @ersilia_cli.command(short_help="Run a served model", help="Run a served model")
    @click.option("-i", "--input", "input", required=True, type=click.STRING)
    @click.option(
        "-o", "--output", "output", required=False, default=None, type=click.STRING
    )
    @click.option(
        "-b", "--batch_size", "batch_size", required=False, default=100, type=click.INT
    )
    @click.option("--as_table/-t", is_flag=True, default=False)
    def run(input, output, batch_size, as_table):
        session = Session(config_json=None)
        model_id = session.current_model_id()
        service_class = session.current_service_class()
<<<<<<< HEAD
        track_runs = session.tracking_status()
        track_runs = session.tracking_status()
=======

>>>>>>> d9e3e12d
        output_source = session.current_output_source()
        if model_id is None:
            echo(
                "No model seems to be served. Please run 'ersilia serve ...' before.",
                fg="red",
            )
            return

        mdl = ErsiliaModel(
            model_id,
            output_source=output_source,
            service_class=service_class,
            config_json=None,
        )
        try:
            result = mdl.run(input=input, output=output, batch_size=batch_size)
            iter_values = []
            if isinstance(result, types.GeneratorType):
                for result in mdl.run(
                    input=input, output=output, batch_size=batch_size
                ):
                    if result is not None:
                        iter_values.append(result)
                if as_table:
                    print_result_table(iter_values)
                else:
                    echo(json.dumps(iter_values, indent=4))
            else:
                if as_table:
                    print_result_table(result)
                else:
                    try:
                        echo(result)
                    except Exception:
                        echo(
                            f"Error: Could not print the result for output given path: {result}."
                        )
        except UnprocessableInputError as e:
            echo(f"❌ Error: {e.message}", fg="red")
            echo(f"💡 {e.hints}")
            if output and os.path.exists(output):
                os.remove(output)
            return

    return run<|MERGE_RESOLUTION|>--- conflicted
+++ resolved
@@ -48,12 +48,6 @@
         session = Session(config_json=None)
         model_id = session.current_model_id()
         service_class = session.current_service_class()
-<<<<<<< HEAD
-        track_runs = session.tracking_status()
-        track_runs = session.tracking_status()
-=======
-
->>>>>>> d9e3e12d
         output_source = session.current_output_source()
         if model_id is None:
             echo(
