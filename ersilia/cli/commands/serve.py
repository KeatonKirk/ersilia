--- conflicted
+++ resolved
@@ -47,14 +47,11 @@
         with open("fetched_models.txt") as infile:
             models = dict(csv.reader(infile))
         infile.close()
-<<<<<<< HEAD
+
         print(mdl.model_id, models.keys())
         if mdl.model_id in models.keys():
             models[mdl.model_id] = ts_str
-=======
-        if mdl.slug in models.keys():
-            models[mdl.slug] = ts_str
->>>>>>> 00f1cd05
+
         with open('fetched_models.txt', 'w') as f:
             for key, values in models.items():
                 f.write(f"{key},{values}\n")