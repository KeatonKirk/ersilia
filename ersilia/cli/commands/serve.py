--- conflicted
+++ resolved
@@ -80,12 +80,8 @@
             model,
             output_source=output_source,
             preferred_port=port,
-<<<<<<< HEAD
             track_runs=track,
             cache=enable_local_cache,
-=======
-            cache=cache,
->>>>>>> d9e3e12d
             maxmemory=maxmemory,
         )
         redis_setup = SetupRedis(enable_local_cache, maxmemory)
