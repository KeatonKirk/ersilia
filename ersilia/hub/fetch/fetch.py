--- conflicted
+++ resolved
@@ -89,19 +89,8 @@
         status_file = os.path.join(self._dest_dir, self.model_id, STATUS_FILE)
         with open(status_file, "w") as f:
             json.dump(done, f, indent=4)
-
-<<<<<<< HEAD
-=======
-    def _fetchtime(self):
-        ts = time.time()
-        with open("fetched_models.txt", "a") as file:
-            file.write(self.model_id)
-            file.write(",")
-            file.write(str(ts))
-            file.write("\n")
-
+    
     @throw_ersilia_exception
->>>>>>> ba8ef9b4
     def fetch(self, model_id):
         start = timer()
         self.model_id = model_id
