--- conflicted
+++ resolved
@@ -351,11 +351,7 @@
 class IncorporationDateBaseInformationError(ErsiliaError):
     def __init__(self):
         self.message = "Incorporation Date field error"
-<<<<<<< HEAD
-        self.hints = "Incorporation Date must be a valid ISO date"
-=======
         self.hints = "Incorporation Date must be a valid date"
->>>>>>> ee6422f2
         ErsiliaError.__init__(self, self.message, self.hints)
 
 
