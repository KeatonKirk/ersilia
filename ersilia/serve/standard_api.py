--- conflicted
+++ resolved
@@ -5,14 +5,8 @@
 import os
 
 import nest_asyncio
-<<<<<<< HEAD
-from ..utils.cache import RedisClient
-from ..store.api import InferenceStoreApi
-from ..store.utils import OutputSource
-=======
 import requests
 
->>>>>>> 5fa3bd8e
 from .. import ErsiliaBase
 from ..default import (
     API_SCHEMA_FILE,
@@ -24,6 +18,7 @@
 )
 from ..store.api import InferenceStoreApi
 from ..store.utils import OutputSource
+from ..utils.cache import RedisClient
 
 MAX_INPUT_ROWS_STANDARD = 1000
 
