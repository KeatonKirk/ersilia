from datetime import datetime
import json
import pandas as pd


def read_csv(file):
    # reads csv file and returns Pandas dataframe
    return pd.read_csv(file)


class RunTracker:
    """
    This class will be responsible for tracking model runs. It calculates the desired metadata based on a model's
    inputs, outputs, and other run-specific features, before uploading them to Ersilia's Splunk dashboard.

    NOTE: Currently, the Splunk connection is not set up. For now, we will print tracking results to the console.
    """

    def __init__(self):
        self.time_start = None

    # function to be called before model is run
    def start_tracking(self):
        self.time_start = datetime.now()

    def sample_df(self, df, num_rows, num_cols):
        """
        Returns a sample of the dataframe, with the specified number of rows and columns.
        """
        return df.sample(num_rows, axis=0).sample(num_cols, axis=1)

    def stats(self, result):
        dat = read_csv(result)

        # drop first two columns (key, input)
        dat = dat.drop(["key", "input"], axis=1)

        # calculate and print statistics
        for column in dat:
            print("Mean %s: %s" % (column, dat[column].mean()))
            if len(dat[column].mode()) == 1:
                print("Mode %s: %s" % (column, dat[column].mode()))
            else:
                print("No mode")
            print("Min %s: %s" % (column, dat[column].min()))
            print("Max %s: %s" % (column, dat[column].max()))
            print("Standard deviation %s: %s" % (column, dat[column].std()))

    def get_file_sizes(self, input_df, output_df):
        input_size = input_df.memory_usage(deep=True).sum() / 1024
        output_size = output_df.memory_usage(deep=True).sum() / 1024

        input_avg_row_size = input_size / len(input_df)
        output_avg_row_size = output_size / len(output_df)

        print("Average Input Row Size (KB):", input_avg_row_size)
        print("Average Output Row Size (KB):", output_avg_row_size)

    def track(self, input, result, meta):
        """
        Tracks the results after a model run.
        """
        json_dict = {}
        input_dataframe = read_csv(input)
        result_dataframe = read_csv(result)

        print("Run input file:", input)
        print(input_dataframe)
        json_dict["input"] = input
        json_dict["input_dataframe"] = input_dataframe.to_dict()

        print("Run output file:", result)
        print(result_dataframe)
        json_dict["result"] = result
        json_dict["result_dataframe"] = result_dataframe.to_dict()

        print("Model metadata:", meta)
        json_dict["meta"] = meta

        model_id = meta["metadata"].get("Identifier", "Unknown")
        print("Model ID:", model_id)
        json_dict["model_id"] = model_id

        time = datetime.now() - self.time_start
        print("Time taken:", time)
        json_dict["time_taken"] = str(time)

        # checking for mismatched types
        nan_count = result_dataframe.isna().sum()
        print("\nNAN Count:\n", nan_count)
        json_dict["nan_count"] = nan_count.to_dict()

        self.check_types(result_dataframe, meta["metadata"])

        self.stats(result)

        self.get_file_sizes(input_dataframe, result_dataframe)

<<<<<<< HEAD
        # log results to console
        with open('../cli/commands/current_session.txt', 'a') as f:
            # write the print statements to a file
            f.write(f"\n{json.dumps(input_dataframe)}\n")
            f.write(f"\n{json.dumps(result_dataframe)}\n")
            f.write(f"\n{json.dumps(meta)}\n")
            f.write(f"\nModel ID: {model_id}\n")
            f.write(f"\nTime taken: {time}\n")
            f.write(f"\nNAN Count:\n {nan_count}\n")
=======
        json_object = json.dumps(json_dict, indent = 4)  
        print("\nJSON Dictionary:\n", json_object)
>>>>>>> 11fd5377

    def log_to_console(self, data):
        print(f"\n{json.dumps(data)}\n")

    def read_json(self, result):
        data = json.load(result)
        self.log_to_console(result)
        return data

    def check_types(self, resultDf, metadata):
        typeDict = {"float64": "Float", "int64": "Int"}
        count = 0

        # ignore key and input columns
        dtypesLst = resultDf.loc[:, ~resultDf.columns.isin(["key", "input"])].dtypes

        for i in dtypesLst:
            if typeDict[str(i)] != metadata["Output Type"][0]:
                count += 1

        if len(dtypesLst) > 1 and metadata["Output Shape"] != "List":
            print("Not right shape. Expected List but got Single")
        elif len(dtypesLst) == 1 and metadata["Output Shape"] != "Single":
            print("Not right shape. Expected Single but got List")
        else:
            print("Output is correct shape.")

        print("Output has", count, "mismatched types.\n")<|MERGE_RESOLUTION|>--- conflicted
+++ resolved
@@ -95,8 +95,10 @@
         self.stats(result)
 
         self.get_file_sizes(input_dataframe, result_dataframe)
+        
+        json_object = json.dumps(json_dict, indent = 4)  
+        print("\nJSON Dictionary:\n", json_object)
 
-<<<<<<< HEAD
         # log results to console
         with open('../cli/commands/current_session.txt', 'a') as f:
             # write the print statements to a file
@@ -106,10 +108,7 @@
             f.write(f"\nModel ID: {model_id}\n")
             f.write(f"\nTime taken: {time}\n")
             f.write(f"\nNAN Count:\n {nan_count}\n")
-=======
-        json_object = json.dumps(json_dict, indent = 4)  
-        print("\nJSON Dictionary:\n", json_object)
->>>>>>> 11fd5377
+
 
     def log_to_console(self, data):
         print(f"\n{json.dumps(data)}\n")
